# ------------------------------------------------------------------------------
from abc import ABC, abstractmethod
import os, importlib
from tqdm import trange
import logging
from typing import Dict
import numpy as np

import torch
import torch.nn as nn
import torch.nn.functional as F
from torch import optim
from torch.utils.data import DataLoader, TensorDataset, Dataset

# ------------------------------------------------------------------------------
class RefreshDataset(Dataset):
    def __init__(self,
        inputs, labels, aux_inputs_list, max_dataset_size
    ):

        self.inputs = inputs
        self.labels = labels
        self.aux_inputs_list = aux_inputs_list
        self.max_data_size = max_dataset_size
        self.maintain_size()

    def __len__(self):
        return len(self.inputs)

    def __getitem__(self, idx):
        aux_inputs = [aux[idx] for aux in self.aux_inputs_list]
        return self.inputs[idx], self.labels[idx], *aux_inputs

    def append(self, inputs, labels, aux_inputs_list):
        self.inputs = torch.cat((self.inputs, inputs), axis=0)
        self.labels = torch.cat((self.labels, labels), axis=0)
        for i, aux_ins in enumerate(aux_inputs_list):
            self.aux_inputs_list[i] = torch.cat(
                (self.aux_inputs_list[i], aux_ins), axis=0
            )
        self.maintain_size()

    def maintain_size(self):
        self.inputs = self.inputs[-self.max_data_size:]
        self.labels = self.labels[-self.max_data_size:]
        for i in range(len(self.aux_inputs_list)):
            self.aux_inputs_list[i] = self.aux_inputs_list[i][
                -self.max_data_size:
            ]

# ------------------------------------------------------------------------------
class AlignDataset(Dataset):
    def __init__(self, inputs, outputs, labels, aux_inputs_list, safe_len=None):
        if safe_len is None:
            safe_len = len(inputs)
        self.safe_len = safe_len

        self.inputs = inputs
        self.outputs = outputs
        self.labels = labels
        self.aux_inputs_list = aux_inputs_list

    def __len__(self):
        return len(self.inputs)

    def __getitem__(self, idx):
        aux_inputs = [aux[idx] for aux in self.aux_inputs_list]
        return self.inputs[idx], self.outputs[idx], \
            self.labels[idx], *aux_inputs

# ------------------------------------------------------------------------------
class AuxiliaryModel(ABC, nn.Module):

    def __init__(self,
        server, device='cpu', max_dataset_size=1000,
        align_batch_size=100
    ):
        '''Base class for Auxiliary models.
        
        Params
        ------
            server - class containing (model, optimizer, etc.) corresponding to
                the server
            device - torch device to use
            max_dataset_size - Maximum number of alignment points to store
            align_batch_size - batch-size for alignment loop

        Attributes
        ----------
            data_x - Each entry consists of cut-layer activations saved at each
                alignment round.
            data_y - Dataset of cut-layer gradients returned by the server
        '''
        super(AuxiliaryModel, self).__init__()

        self.max_data_size = max_dataset_size
        self.refresh_dataset = None
        self.align_dataloader = None
        self.align_batch_size = align_batch_size
        self.server = server
        self.device = device

    @abstractmethod
    def align(self):
        '''Align the auxiliary model given the current data.  '''
        pass

    @abstractmethod
    def forward(self, x, label):
        '''Forward pass'''
        pass

    def refresh_data(self):
        '''Refresh the current dataset with a potentially updated server model.
        
        Params
        ------
            all - optional, bool
                If set to true, refresh all the data, otherwise only refresh the
                last point.
        
        '''
        logging.debug(
            f"Size of alignment dataset: {len(self.refresh_dataset)}"
        )

        data_y = None
        
        for i, data in enumerate(DataLoader(
            self.refresh_dataset, batch_size=self.align_batch_size,
            pin_memory=False, shuffle=False
        )):
            x, label = data[0], data[1]
            aux_ins = data[2:] if len(data) > 2 else []
            x.requires_grad_(True)
            self.server.optimizer.zero_grad()
            out = self.server.model(x, *aux_ins)
            out = out[0] if isinstance(out, tuple) else out
            self.server.criterion(out, label).backward()
            
            y_ = x.grad.clone().detach()
            data_y = y_ if i == 0 else torch.cat((data_y, y_), axis=0)
            self.server.optimizer.zero_grad()

        align_dataset = AlignDataset(
            self.refresh_dataset.inputs, data_y,
            self.refresh_dataset.labels,
            self.refresh_dataset.aux_inputs_list
        )
        self.align_dataloader = DataLoader(
            align_dataset, batch_size=self.align_batch_size,
            shuffle=True, pin_memory=False
        )

    #def get_align_dataset(self):
    #    '''Get X data concatenated with the labels'''
    #
    #    # TODO: may need more generalized version for multi-dimensional x
    #    return torch.cat((self.data_x, self.data_labels[:, None]), axis=1), self.data_y

    #def get_cat_data(self, x, label):
    #    '''Get X data concatenated with the labels'''
    #
    #    # TODO: may need more generalized version for multi-dimensional x
    #    return torch.cat((x, label[:, None]), axis=1)

    def add_datapoint(self, x, label, *other_inputs):
        '''Add the given smashed data batch to the alignment dataset.
        
        Params
        ------
            x     - cut-layer activation of shape (N, x_shape),
            label - labels corresponding to x.
            *other_inputs - other inputs usually passed with smashed data to the
                server and auxiliary models.
        '''
        #self.data_x = torch.cat((self.data_x, x), dim=0)
        #self.data_labels = torch.cat((self.data_labels, label), dim=0).long()

        if self.refresh_dataset is None:
            self.refresh_dataset = RefreshDataset(
                x, label, other_inputs, self.max_data_size
            )
        else:
            self.refresh_dataset.append(x, label, other_inputs)

        assert len(self.refresh_dataset) <= self.max_data_size,\
            "Error in <add_datapoint>: Dataset size has exceeded limit"

    def debug_grad_nmse(self, x, labels, pre=''):
        x = x.requires_grad_(True)
        self.server.optimizer.zero_grad()
        self.server.criterion(self.server.model(x), labels).backward()
        true_grad = x.grad

        #debug(f"[DEBUG] True grad: \n{true_grad}")
        approx_grad = self.forward(x, labels).clone().detach()
        #debug(f"[DEBUG] Approx grad: \n{approx_grad}")
        assert approx_grad.shape == true_grad.shape,\
                "Shape of True and predicted gradients don't match"
        #logger.debug("True grad: ", true_grad)
        #logger.debug("Approx grad: ", approx_grad)
        nmse_grad = F.mse_loss(true_grad, approx_grad, reduction='sum') / torch.sum(true_grad**2)
        mse_grad = F.mse_loss(true_grad, approx_grad)
        logging.debug(f"{pre} MSE: {mse_grad:0.3e}, NMSE: {nmse_grad:0.3e}")

        self.server.optimizer.zero_grad()
        return mse_grad, nmse_grad
        
# ------------------------------------------------------------------------------
class GradScalarAuxiliaryModel(AuxiliaryModel):

    def __init__(self,
        server, device='cpu', align_epochs=5, align_batch_size=100,
        max_dataset_size=1000
    ):
        super(GradScalarAuxiliaryModel, self).__init__(
            server, device, max_dataset_size, align_batch_size
        )
        self.align_epochs = align_epochs

    @abstractmethod
    def forward_inner(self, x, *other_ins):
        pass

    def set_optimizer_lr_scheduler(self, optimizer, lr_scheduler=None):
        self.optimizer = optimizer
        self.lr_scheduler = lr_scheduler

    def align_loss(self, x, y, labels, *other_ins):
        aux_out = self.forward(x, labels, *other_ins)
        loss = F.mse_loss(aux_out, y, reduction='sum')
        return loss

    def align(self):
        bar = trange(self.align_epochs, desc="Alignment", leave=False)
        logging.debug(f"# batches for alignment: {len(self.align_dataloader)}")
        for i in bar:
<<<<<<< HEAD
<<<<<<< HEAD
            data_ids = np.random.permutation(len(self.dataset))
            for i in data_ids:
                data = self.dataset[i]
=======
            for data in self.align_dataloader:
>>>>>>> 90afb23 (Fix auxiliary alignment dataset to make all algs work for image classification)
                x, y, labels = data[0], data[1], data[2]
                other_ins = data[3:] if len(data) > 3 else []
                assert x.shape == y.shape, \
                    f"x shape {x.shape} doesn't match y shape {y.shape}"
=======
            for data in self.align_dataloader:
                x, y, labels = data[0], data[1], data[2]
                other_ins = data[3:] if len(data) > 3 else []
>>>>>>> 29a7543c
                self.optimizer.zero_grad()
                loss = self.align_loss(x, y, labels, *other_ins)
                loss.backward()
                self.optimizer.step()
            if i % 10 == 0:
                logging.debug(
                    f" --- Epoch {i:4d}/{self.align_epochs}, Loss {loss:.4e}"
                )
            bar.set_postfix(loss=loss.item())
            if self.lr_scheduler is not None: self.lr_scheduler.step()

    def forward(self, x, label, *other_ins):
        x.requires_grad_(True)
        outs = self.forward_inner(x, *other_ins)
        out = outs[0] if isinstance(outs, tuple) else outs
        out = self.server.criterion(out, label)
        aux_out = torch.autograd.grad(out, x, create_graph=True)[0]
        return aux_out

# ------------------------------------------------------------------------------
# name: str -> aux_model: AuxiliaryModel
AUXILIARY_MODEL_REGISTRY: Dict[str, AuxiliaryModel] = dict()

# -----------------------------------------------------------------------------
def register_auxiliary_model(name, disable_check=False):
    """Decorator to register a new model"""
    def register_model_cls(cls):
        if name in AUXILIARY_MODEL_REGISTRY:
            raise ValueError(
                'Cannot register duplicate model {}'.format(name)
            )
        if not disable_check:
            if not issubclass(cls, AuxiliaryModel):
                raise ValueError(
                    'Model {} must extend {}'.format(name, cls.__name__)
                )
        AUXILIARY_MODEL_REGISTRY[name] = cls
        return cls
    return register_model_cls

# -----------------------------------------------------------------------------<|MERGE_RESOLUTION|>--- conflicted
+++ resolved
@@ -236,23 +236,11 @@
         bar = trange(self.align_epochs, desc="Alignment", leave=False)
         logging.debug(f"# batches for alignment: {len(self.align_dataloader)}")
         for i in bar:
-<<<<<<< HEAD
-<<<<<<< HEAD
-            data_ids = np.random.permutation(len(self.dataset))
-            for i in data_ids:
-                data = self.dataset[i]
-=======
             for data in self.align_dataloader:
->>>>>>> 90afb23 (Fix auxiliary alignment dataset to make all algs work for image classification)
                 x, y, labels = data[0], data[1], data[2]
                 other_ins = data[3:] if len(data) > 3 else []
                 assert x.shape == y.shape, \
                     f"x shape {x.shape} doesn't match y shape {y.shape}"
-=======
-            for data in self.align_dataloader:
-                x, y, labels = data[0], data[1], data[2]
-                other_ins = data[3:] if len(data) > 3 else []
->>>>>>> 29a7543c
                 self.optimizer.zero_grad()
                 loss = self.align_loss(x, y, labels, *other_ins)
                 loss.backward()
