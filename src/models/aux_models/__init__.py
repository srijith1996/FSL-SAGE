# ------------------------------------------------------------------------------
from abc import ABC, abstractmethod
import os, importlib
from tqdm import trange
import logging
from typing import Dict
import numpy as np

import torch
import torch.nn as nn
import torch.nn.functional as F
from torch import optim
from torch.utils.data import DataLoader, TensorDataset, Dataset

# ------------------------------------------------------------------------------
class AlignDataset(Dataset):
    def __init__(self, inputs, outputs, labels, aux_inputs_list, safe_len=None):
        if safe_len is None:
            safe_len = len(inputs)
        self.safe_len = safe_len

        self.inputs = inputs
        self.outputs = outputs
        self.labels = labels
        self.aux_inputs_list = aux_inputs_list

    def __len__(self):
        return len(self.inputs)

    def __getitem__(self, idx):
        aux_inputs = [aux[idx] for aux in self.aux_inputs_list]
        return self.inputs[idx], self.outputs[idx], \
            self.labels[idx], *aux_inputs

# ------------------------------------------------------------------------------
class AuxiliaryModel(ABC, nn.Module):

    def __init__(self,
        server, device='cpu', max_dataset_size=1000,
        align_batch_size=100
    ):
        '''Base class for Auxiliary models.
        
        Params
        ------
            server - class containing (model, optimizer, etc.) corresponding to
                the server
            device - torch device to use
            max_dataset_size - Maximum number of alignment points to store
            align_batch_size - batch-size for alignment loop

        Attributes
        ----------
            data_x - Each entry consists of cut-layer activations saved at each
                alignment round.
            data_y - Dataset of cut-layer gradients returned by the server
        '''
        super(AuxiliaryModel, self).__init__()

        self.max_data_size = max_dataset_size
<<<<<<< HEAD
        self.data_x = []           # dataset cut-layer activations
        self.data_labels = []      # labels corresponding to the data_x
        self.data_other = []       # other inputs passed along with smashed data
        self.data_y = []           # dataset cut-layer true gradients
        self.dataset = None
=======
        self.data_x = torch.tensor([], device=device)   # dataset cut-layer activations
        self.data_labels = torch.tensor([], device=device) # labels corresponding to the data_x
        self.data_other = []                            # other inputs passed along with smashed data
        self.data_y = torch.tensor([], device=device)   # dataset cut-layer true gradients
        self.data_loader = None
>>>>>>> 6d53ae19
        self.align_batch_size = align_batch_size
        self.server = server
        self.device = device

    @abstractmethod
    def align(self):
        '''Align the auxiliary model given the current data.  '''
        pass

    @abstractmethod
    def forward(self, x, label):
        '''Forward pass'''
        pass

    def refresh_data(self):
        '''Refresh the current dataset with a potentially updated server model.
        
        Params
        ------
            all - optional, bool
                If set to true, refresh all the data, otherwise only refresh the
                last point.
        
        '''
        self.data_y = []
        logging.debug(f"Size of alignment dataset: {len(self.data_x)}")
        for i in range(len(self.data_x)):
            x = self.data_x[i].clone().detach().requires_grad_(True)
            label = self.data_labels[i]
            other_args = [arg[i] for arg in self.data_other]

            self.server.optimizer.zero_grad()
<<<<<<< HEAD
            out = self.server.model(x, *other_args)
            out = out[0] if isinstance(out, tuple) else out
            self.server.criterion(out, label).backward()
            self.data_y.append(x.grad.clone().detach())
=======
            all_ins = self.data_x.clone().detach().requires_grad_(True)
            all_others = [
                other_in.clone().detach() for other_in in self.data_other
            ]
            all_out = self.server.model(all_ins, *all_others)
            all_out = all_out[0] if isinstance(all_out, tuple) else all_out
            all_loss = self.server.criterion(all_out, self.data_labels)
            all_loss.backward()
            self.data_y = all_ins.grad.clone().detach()
>>>>>>> 6d53ae19
            self.server.optimizer.zero_grad()

        #all_ins = self.data_x.clone().detach().requires_grad_(True)
        #all_others = [
        #    other_in.clone().detach() if isinstance(other_in, torch.Tensor)
        #    else other_in for other_in in self.data_other
        #]
        #all_out = self.server.model(all_ins, *all_others)
        #all_out = all_out[0] if isinstance(all_out, tuple) else all_out
        #all_loss = self.server.criterion(all_out, self.data_labels)
        #all_loss.backward()
        #self.data_y = all_ins.grad.clone().detach()
        #self.server.optimizer.zero_grad()

        self.dataset = AlignDataset(
                self.data_x, self.data_y, self.data_labels, self.data_other
        )
        self.data_loader = DataLoader(
<<<<<<< HEAD
            self.dataset, batch_size=self.align_batch_size,
            shuffle=True, pin_memory=False
=======
            TensorDataset(
                self.data_x, self.data_y, self.data_labels, *self.data_other
            ), shuffle=True, batch_size=self.align_batch_size, pin_memory=False
>>>>>>> 6d53ae19
        )

    def get_align_dataset(self):
        '''Get X data concatenated with the labels'''

        # TODO: may need more generalized version for multi-dimensional x
        return torch.cat((self.data_x, self.data_labels[:, None]), axis=1), self.data_y

    def get_cat_data(self, x, label):
        '''Get X data concatenated with the labels'''

        # TODO: may need more generalized version for multi-dimensional x
        return torch.cat((x, label[:, None]), axis=1)

    def add_datapoint(self, x, label, *other_inputs):
        '''Add the given smashed data batch to the alignment dataset.
        
        Params
        ------
            x     - cut-layer activation of shape (N, x_shape),
            label - labels corresponding to x.
            *other_inputs - other inputs usually passed with smashed data to the
                server and auxiliary models.
        '''
<<<<<<< HEAD
        #self.data_x = torch.cat((self.data_x, x), dim=0)
        #self.data_labels = torch.cat((self.data_labels, label), dim=0).long()
        self.data_x.append(x)
        self.data_labels.append(label)

        for i, inp in enumerate(other_inputs):
            if len(self.data_other) < (i + 1):
                self.data_other.append([])
            self.data_other[i].append(inp)

        # maintain size of dataset <= max_data_size
        if len(self.data_x) > self.max_data_size:
=======
        self.data_x = torch.cat((self.data_x, x), dim=0)
        self.data_labels = torch.cat((self.data_labels, label), dim=0).long()

        for i, inp in enumerate(other_inputs):
            if len(self.data_other) < (i + 1):
                self.data_other.append(torch.tensor([], device=self.device))
            self.data_other[i] = torch.cat((self.data_other[i], inp), dim=0)

        if self.data_x.shape[0] > self.max_data_size:
>>>>>>> 6d53ae19
            self.data_x = self.data_x[-self.max_data_size:]
            self.data_labels = self.data_labels[-self.max_data_size:]
            for i in range(len(self.data_other)):
                self.data_other[i] = self.data_other[i][-self.max_data_size:]

        assert len(self.data_x) <= self.max_data_size,\
            "Error in <add_datapoint>: Dataset size has exceeded limit"

    def debug_grad_nmse(self, x, labels, pre=''):
        x = x.requires_grad_(True)
        self.server.optimizer.zero_grad()
        self.server.criterion(self.server.model(x), labels).backward()
        true_grad = x.grad

        #debug(f"[DEBUG] True grad: \n{true_grad}")
        approx_grad = self.forward(x, labels).clone().detach()
        #debug(f"[DEBUG] Approx grad: \n{approx_grad}")
        assert approx_grad.shape == true_grad.shape,\
                "Shape of True and predicted gradients don't match"
        #logger.debug("True grad: ", true_grad)
        #logger.debug("Approx grad: ", approx_grad)
        nmse_grad = F.mse_loss(true_grad, approx_grad, reduction='sum') / torch.sum(true_grad**2)
        mse_grad = F.mse_loss(true_grad, approx_grad)
        logging.debug(f"{pre} MSE: {mse_grad:0.3e}, NMSE: {nmse_grad:0.3e}")

        self.server.optimizer.zero_grad()
        return mse_grad, nmse_grad
        
# ------------------------------------------------------------------------------
class GradScalarAuxiliaryModel(AuxiliaryModel):

    def __init__(self,
        server, device='cpu', align_epochs=5, align_batch_size=100,
        max_dataset_size=1000
    ):
        super(GradScalarAuxiliaryModel, self).__init__(
            server, device, max_dataset_size, align_batch_size
        )
        self.align_epochs = align_epochs

    @abstractmethod
    def forward_inner(self, x, *other_ins):
        pass

    def set_optimizer_lr_scheduler(self, optimizer, lr_scheduler=None):
        self.optimizer = optimizer
        self.lr_scheduler = lr_scheduler

    def align_loss(self, x, y, labels, *other_ins):
        aux_out = self.forward(x, labels, *other_ins)
        loss = F.mse_loss(aux_out, y, reduction='sum')
        return loss

    def align(self):
        bar = trange(self.align_epochs, desc="Alignment", leave=False)
        logging.debug(f"# batches for alignment: {len(self.data_loader)}")
        for i in bar:
<<<<<<< HEAD
            data_ids = np.random.permutation(len(self.dataset))
            for i in data_ids:
                data = self.dataset[i]
                x, y, labels = data[0], data[1], data[2]
                other_ins = data[3:] if len(data) > 3 else []
                assert x.shape == y.shape, \
                    f"x shape {x.shape} doesn't match y shape {y.shape}"
=======
            for data in self.data_loader:
                x, y, labels = data[0], data[1], data[2]
                other_ins = data[3:] if len(data) > 3 else []
>>>>>>> 6d53ae19
                self.optimizer.zero_grad()
                loss = self.align_loss(x, y, labels, *other_ins)
                loss.backward()
                self.optimizer.step()
            if i % 10 == 0:
                logging.debug(
                    f" --- Epoch {i:4d}/{self.align_epochs}, Loss {loss:.4e}"
                )
            bar.set_postfix(loss=loss.item())
            if self.lr_scheduler is not None: self.lr_scheduler.step()

    def forward(self, x, label, *other_ins):
        x.requires_grad_(True)
        outs = self.forward_inner(x, *other_ins)
        out = outs[0] if isinstance(outs, tuple) else outs
        out = self.server.criterion(out, label)
        aux_out = torch.autograd.grad(out, x, create_graph=True)[0]
        return aux_out

# ------------------------------------------------------------------------------
# name: str -> aux_model: AuxiliaryModel
AUXILIARY_MODEL_REGISTRY: Dict[str, AuxiliaryModel] = dict()

# -----------------------------------------------------------------------------
def register_auxiliary_model(name, disable_check=False):
    """Decorator to register a new model"""
    def register_model_cls(cls):
        if name in AUXILIARY_MODEL_REGISTRY:
            raise ValueError(
                'Cannot register duplicate model {}'.format(name)
            )
        if not disable_check:
            if not issubclass(cls, AuxiliaryModel):
                raise ValueError(
                    'Model {} must extend {}'.format(name, cls.__name__)
                )
        AUXILIARY_MODEL_REGISTRY[name] = cls
        return cls
    return register_model_cls

# -----------------------------------------------------------------------------<|MERGE_RESOLUTION|>--- conflicted
+++ resolved
@@ -58,19 +58,11 @@
         super(AuxiliaryModel, self).__init__()
 
         self.max_data_size = max_dataset_size
-<<<<<<< HEAD
         self.data_x = []           # dataset cut-layer activations
         self.data_labels = []      # labels corresponding to the data_x
         self.data_other = []       # other inputs passed along with smashed data
         self.data_y = []           # dataset cut-layer true gradients
         self.dataset = None
-=======
-        self.data_x = torch.tensor([], device=device)   # dataset cut-layer activations
-        self.data_labels = torch.tensor([], device=device) # labels corresponding to the data_x
-        self.data_other = []                            # other inputs passed along with smashed data
-        self.data_y = torch.tensor([], device=device)   # dataset cut-layer true gradients
-        self.data_loader = None
->>>>>>> 6d53ae19
         self.align_batch_size = align_batch_size
         self.server = server
         self.device = device
@@ -103,22 +95,10 @@
             other_args = [arg[i] for arg in self.data_other]
 
             self.server.optimizer.zero_grad()
-<<<<<<< HEAD
             out = self.server.model(x, *other_args)
             out = out[0] if isinstance(out, tuple) else out
             self.server.criterion(out, label).backward()
             self.data_y.append(x.grad.clone().detach())
-=======
-            all_ins = self.data_x.clone().detach().requires_grad_(True)
-            all_others = [
-                other_in.clone().detach() for other_in in self.data_other
-            ]
-            all_out = self.server.model(all_ins, *all_others)
-            all_out = all_out[0] if isinstance(all_out, tuple) else all_out
-            all_loss = self.server.criterion(all_out, self.data_labels)
-            all_loss.backward()
-            self.data_y = all_ins.grad.clone().detach()
->>>>>>> 6d53ae19
             self.server.optimizer.zero_grad()
 
         #all_ins = self.data_x.clone().detach().requires_grad_(True)
@@ -137,14 +117,8 @@
                 self.data_x, self.data_y, self.data_labels, self.data_other
         )
         self.data_loader = DataLoader(
-<<<<<<< HEAD
             self.dataset, batch_size=self.align_batch_size,
             shuffle=True, pin_memory=False
-=======
-            TensorDataset(
-                self.data_x, self.data_y, self.data_labels, *self.data_other
-            ), shuffle=True, batch_size=self.align_batch_size, pin_memory=False
->>>>>>> 6d53ae19
         )
 
     def get_align_dataset(self):
@@ -169,7 +143,6 @@
             *other_inputs - other inputs usually passed with smashed data to the
                 server and auxiliary models.
         '''
-<<<<<<< HEAD
         #self.data_x = torch.cat((self.data_x, x), dim=0)
         #self.data_labels = torch.cat((self.data_labels, label), dim=0).long()
         self.data_x.append(x)
@@ -182,17 +155,6 @@
 
         # maintain size of dataset <= max_data_size
         if len(self.data_x) > self.max_data_size:
-=======
-        self.data_x = torch.cat((self.data_x, x), dim=0)
-        self.data_labels = torch.cat((self.data_labels, label), dim=0).long()
-
-        for i, inp in enumerate(other_inputs):
-            if len(self.data_other) < (i + 1):
-                self.data_other.append(torch.tensor([], device=self.device))
-            self.data_other[i] = torch.cat((self.data_other[i], inp), dim=0)
-
-        if self.data_x.shape[0] > self.max_data_size:
->>>>>>> 6d53ae19
             self.data_x = self.data_x[-self.max_data_size:]
             self.data_labels = self.data_labels[-self.max_data_size:]
             for i in range(len(self.data_other)):
@@ -250,19 +212,9 @@
         bar = trange(self.align_epochs, desc="Alignment", leave=False)
         logging.debug(f"# batches for alignment: {len(self.data_loader)}")
         for i in bar:
-<<<<<<< HEAD
-            data_ids = np.random.permutation(len(self.dataset))
-            for i in data_ids:
-                data = self.dataset[i]
-                x, y, labels = data[0], data[1], data[2]
-                other_ins = data[3:] if len(data) > 3 else []
-                assert x.shape == y.shape, \
-                    f"x shape {x.shape} doesn't match y shape {y.shape}"
-=======
             for data in self.data_loader:
                 x, y, labels = data[0], data[1], data[2]
                 other_ins = data[3:] if len(data) > 3 else []
->>>>>>> 6d53ae19
                 self.optimizer.zero_grad()
                 loss = self.align_loss(x, y, labels, *other_ins)
                 loss.backward()
