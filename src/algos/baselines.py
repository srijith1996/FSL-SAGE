--- conflicted
+++ resolved
@@ -20,7 +20,6 @@
         super(FedAvg, self).__init__(*args, **kwargs)
 
         # merge client and server models into one
-<<<<<<< HEAD
         for c in self.clients:
             c.model = model_utils.ClientServerSequential(c.model, self.server.model)
             c.optimizer = config_optimizer(
@@ -28,23 +27,10 @@
             )
             c.lr_scheduler = config_lr_scheduler(
                 c.optimizer, c.lr_scheduler_options
-=======
-        if optimizer_options is not None:
-            opt_fn = partial(
-                opt_utils.create_adam_optimizer_from_args,
-                args=optimizer_options, grouped_parameters=None
->>>>>>> 6d53ae19
             )
         else:
             opt_fn = lambda m: optim.Adam(m.parameters(), lr=self.client_lr)
 
-<<<<<<< HEAD
-=======
-        for c in self.clients:
-            c.model = model_utils.ClientServerSequential(c.model, self.server.model)
-            c.optimizer = opt_fn(c.model)
-
->>>>>>> 6d53ae19
     def full_model(self, x, *args, **kwargs):
         return self.aggregated_client(x, *args, **kwargs)
 
@@ -54,15 +40,12 @@
         out = self.clients[i].model(x)
         out = out[0] if isinstance(out, tuple) else out
         loss = self.criterion(out, y, *args)
-<<<<<<< HEAD
 
         with torch.no_grad():
             train_loss = loss.item()
             #_, predicted = torch.max(out.data, 1)
             #train_correct = predicted.eq(y.view_as(predicted)).sum().item()
 
-=======
->>>>>>> 6d53ae19
         loss.backward()
         self.clients[i].optimizer.step()
         return {
@@ -93,15 +76,12 @@
 
         output = self.server.model(smashed_data) 
         loss = self.server.criterion(output, y, *args)
-<<<<<<< HEAD
 
         with torch.no_grad():
             train_loss = loss.item()
             #_, predicted = torch.max(output.data, 1)
             #train_correct = predicted.eq(y.view_as(predicted)).sum().item()
 
-=======
->>>>>>> 6d53ae19
         loss.backward()
 
         # Comm cost for downloading grads of smashed data
@@ -134,15 +114,12 @@
     def full_model(self, x):
         return self.aggregated_server(self.aggregated_client(x))
 
-<<<<<<< HEAD
     def special_models_train_mode(self, t):
         if t > 0: self.aggregated_server.train()
 
     def special_models_eval_mode(self):
         self.aggregated_server.eval()
 
-=======
->>>>>>> 6d53ae19
     def client_step(self, rd_cl_ep_it, x, y, *args):
         t, i, j, k = rd_cl_ep_it
 
@@ -160,15 +137,12 @@
 
         output = self.servers[i].model(smashed_data) 
         loss = self.criterion(output, y, *args)
-<<<<<<< HEAD
 
         with torch.no_grad():
             train_loss = loss.item()
             #_, predicted = torch.max(output.data, 1)
             #train_correct = predicted.eq(y.view_as(predicted)).sum().item()
 
-=======
->>>>>>> 6d53ae19
         loss.backward()
 
         # Download gradients of the smashed data
