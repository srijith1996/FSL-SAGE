if [ "$1" == "fsl_sage" ]; then
    pyfile="FSL_SAGE_main.py"
elif [ "$1" == "cse_fsl" ]; then
    pyfile="CSE_FSL_main.py"
elif [ "$1" == "baselines" ]; then
    # for now, change the method in the first line of 'if __name__ ==
    # "__main__"' block within the baselines.py file
    pyfile="baselines.py"
else
    echo "Which method do I run? Choose from fsl_sage, cse_fsl, or baselines"
    exit
fi

# Train model on CIFAR dataset
<<<<<<< HEAD
python FSL_vanilla.py --dataset cifar -seed 200  \
    -K 5 -L 2 -U 5 -B 50 -E 1 -batch_round 5       \
    --server-lr 0.003 --client-lr 0.0002             \
    --iid --gpu --round 100 --save
=======
python "$pyfile" --dataset cifar -seed 200  \
    -K 3 -L 10 -U 3 -B 128 -E 1 -batch_round 5       \
    --server-lr 0.001 --client-lr 0.001            \
    --iid --gpu --round 200 --save
>>>>>>> dc65a208

#python FSL_main_linear.py --dataset cifar -seed 200 -K 5 -L 2 -U 5 -B 50 -E 1 --lr 0.15 --noniid --gpu --test_round 1 --round 100 --save --shard 6
# python FSL_main_linear.py --dataset cifar -seed 128 -K 5 -L 10 -U 5 -B 50 -E 1 --lr 0.15 --noniid --gpu --test_round 1 --round 100 --save --shard 6<|MERGE_RESOLUTION|>--- conflicted
+++ resolved
@@ -12,17 +12,10 @@
 fi
 
 # Train model on CIFAR dataset
-<<<<<<< HEAD
-python FSL_vanilla.py --dataset cifar -seed 200  \
-    -K 5 -L 2 -U 5 -B 50 -E 1 -batch_round 5       \
-    --server-lr 0.003 --client-lr 0.0002             \
-    --iid --gpu --round 100 --save
-=======
 python "$pyfile" --dataset cifar -seed 200  \
     -K 3 -L 10 -U 3 -B 128 -E 1 -batch_round 5       \
     --server-lr 0.001 --client-lr 0.001            \
     --iid --gpu --round 200 --save
->>>>>>> dc65a208
 
 #python FSL_main_linear.py --dataset cifar -seed 200 -K 5 -L 2 -U 5 -B 50 -E 1 --lr 0.15 --noniid --gpu --test_round 1 --round 100 --save --shard 6
 # python FSL_main_linear.py --dataset cifar -seed 128 -K 5 -L 10 -U 5 -B 50 -E 1 --lr 0.15 --noniid --gpu --test_round 1 --round 100 --save --shard 6